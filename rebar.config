{erl_opts, [debug_info, {parse_transform, lager_transform},
            {lager_extra_sinks, [epoch_mining, epoch_pow_cuckoo,
                                 epoch_metrics]}]}.
{deps, [{lager, ".*", {git, "https://github.com/erlang-lager/lager.git", {tag, "3.5.1"}}},
        {setup, "2.0.0"},
        {parse_trans, "3.1.0"},
        {gb_merkle_trees, {git, "https://github.com/aeternity/gb_merkle_trees.git", {ref, "4db7aad"}}},
        {cowboy, "1.0.4", {git, "https://github.com/ninenines/cowboy.git", {tag, "1.0.4"}}},
        {jsx, {git, "https://github.com/talentdeficit/jsx.git", {tag, "2.8.0"}}},
        {jesse, {git, "https://github.com/for-GET/jesse.git", {tag, "1.5.0-rc2"}}},
        {gproc, "0.6.1"},
        {jobs, "0.7.1"},
        {exometer_core, {git, "https://github.com/aeternity/exometer_core.git", {ref, "c4afd6d"}}},
        {poolboy, "1.5.1"},
        {yamerl, "0.5.0"},
        {msgpack, "0.7.0"},
        {erlexec, ".*", {git, "https://github.com/saleyn/erlexec.git", {ref, "97a5188"}}},
        {sha3, {git, "https://github.com/szktty/erlang-sha3"}}
       ]}.

{relx, [{release, { epoch, "version value comes from VERSION" },
<<<<<<< HEAD
         [runtime_tools, lager, setup, gproc, jobs,
          exometer_core, aecore, aehttp, aevm, aering]},
=======
         [runtime_tools, lager, aecore, aehttp, aevm, aering]},
>>>>>>> 20713a4b

        {sys_config, "./config/sys.config"},
        {vm_args, "./config/vm.args"},

        {dev_mode, true},
        {include_erts, false},

        {overlay, [{copy, "REVISION", "REVISION"},
                   {copy, "VERSION" , "VERSION"},
                   {mkdir, "data/aecore/.genesis"},
                   {copy, "data/aecore/.genesis/accounts.json", "data/aecore/.genesis/accounts.json"}]},
        {extended_start_script, true}]
}.

{plugins,
  [{tx_xform, {git, "https://github.com/aeternity/tx_xform.git", {ref, "3e74c07"}}}]}.

{tx_xform_opts,
  [{out_file, "aecore/src/txs/tx_dispatcher.erl"}]}.

{profiles, [{local, [{relx, [{dev_mode, true},
                             {include_erts, false},
                             {include_src, true}]}]
            },
            {dev1, [{relx, [{dev_mode, false},
                            {include_erts, false},
                            {sys_config, "./config/dev1/sys.config"},
                            {vm_args, "./config/dev1/vm.args"},
                            {overlay, [{mkdir, "{{output_dir}}/data"},
                                       {copy,
                                        "_build/dev1/bin/check_config",
                                        "{{output_dir}}/bin/check_config"},
                                       {copy,
                                       "_build/dev1/lib/aeutils/priv/epoch_config_schema.json",
                                       "{{output_dir}}/data/epoch_config_schema.json"}]}
                           ]}
                    ]
            },
            {test, [{relx, [{dev_mode, true},
                            {include_erts, false},
                            {include_src, true},
                            {sys_config, "./config/dev1/sys.config"},
                            {vm_args, "./config/dev1/vm.args"}]},
                    {dist_node, [{setcookie, 'epoch_cookie'},
                                 {sname, epoch_ct}]},
                    {deps, [{meck, ".*", {git, "git://github.com/eproxus/meck.git", {tag, "0.8.6"}}},
                            {eper, ".*", {git, "git://github.com/massemanet/eper.git", {tag, "0.97.6"}}}
                           ]}
                   ]},
            {prod, [{relx, [{dev_mode, false},
                            {include_erts, true},
                            {include_src, false},
                            {overlay, [{copy,
                                        "_build/prod/bin/check_config",
                                        "bin/check_config"},
                                       {copy,
                                        "_build/prod/lib/aeutils/priv/epoch_config_schema.json",
                                        "data/epoch_config_schema.json"}]}
                           ]}
                   ]}
           ]
}.

<<<<<<< HEAD
{escript_main_app, check_config}.
{escript_name, "check_config"}.
{escript_incl_apps, [aeutils, jsx, yamerl, jesse, rfc3339]}.
{escript_shebang, "#!/usr/bin/env escript\n"}.
{escript_comment, "%%\n"}.

{overrides, [{override, exometer_core,
              [{erl_opts, [{d,'HUT_LAGER'},
                           {parse_transform, lager_transform},
                           debug_info,
                           fail_on_warning,
                           {platform_define, "^((1[8|9])|2)", rand_module},
                           {verbosity, trace}]}]}]}.

{provider_hooks,
 [{post, [{compile, {tx_xform, generate}},
          {compile, escriptize}]}]}.

{pre_hooks, [{"(linux|darwin|solaris|netbsd|freebsd)", compile,
              "git rev-parse HEAD > ${REBAR_ROOT_DIR}/REVISION"}]}.
=======
{provider_hooks, [{post, [{compile, {tx_xform, generate}}]}]}.
>>>>>>> 20713a4b

{overrides, [{override, sha3, [{pre_hooks, [{"(linux|darwin)", compile, "make "},
					    {"(linux|darwin)", release, "make "},
					    {"(linux|darwin)", eunit, "make "}]}
			      ]}
	    ]}.<|MERGE_RESOLUTION|>--- conflicted
+++ resolved
@@ -19,13 +19,8 @@
        ]}.
 
 {relx, [{release, { epoch, "version value comes from VERSION" },
-<<<<<<< HEAD
          [runtime_tools, lager, setup, gproc, jobs,
           exometer_core, aecore, aehttp, aevm, aering]},
-=======
-         [runtime_tools, lager, aecore, aehttp, aevm, aering]},
->>>>>>> 20713a4b
-
         {sys_config, "./config/sys.config"},
         {vm_args, "./config/vm.args"},
 
@@ -88,7 +83,6 @@
            ]
 }.
 
-<<<<<<< HEAD
 {escript_main_app, check_config}.
 {escript_name, "check_config"}.
 {escript_incl_apps, [aeutils, jsx, yamerl, jesse, rfc3339]}.
@@ -109,10 +103,6 @@
 
 {pre_hooks, [{"(linux|darwin|solaris|netbsd|freebsd)", compile,
               "git rev-parse HEAD > ${REBAR_ROOT_DIR}/REVISION"}]}.
-=======
-{provider_hooks, [{post, [{compile, {tx_xform, generate}}]}]}.
->>>>>>> 20713a4b
-
 {overrides, [{override, sha3, [{pre_hooks, [{"(linux|darwin)", compile, "make "},
 					    {"(linux|darwin)", release, "make "},
 					    {"(linux|darwin)", eunit, "make "}]}
