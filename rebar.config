--- conflicted
+++ resolved
@@ -14,13 +14,9 @@
         {poolboy, "1.5.1"},
         {yamerl, "0.5.0"},
         {msgpack, "0.7.0"},
-<<<<<<< HEAD
-        {erlexec, ".*", {git, "https://github.com/saleyn/erlexec.git", {ref, "97a5188"}}},
-        {sha3, {git, "https://github.com/szktty/erlang-sha3"}}
-=======
+        {sha3, {git, "https://github.com/szktty/erlang-sha3"}},
         {eper, ".*", {git, "git://github.com/massemanet/eper.git", {tag, "0.97.6"}}},
         {erlexec, ".*", {git, "https://github.com/saleyn/erlexec.git", {ref, "97a5188"}}}
->>>>>>> bdeeb091
        ]}.
 
 {relx, [{release, { epoch, "version value comes from VERSION" },
