--- conflicted
+++ resolved
@@ -246,27 +246,6 @@
 
 handle_ping_(Source, PingObj) ->
     LocalPingObj = aec_sync:local_ping_object(),
-<<<<<<< HEAD
-    case aec_sync:compare_ping_objects(Source, LocalPingObj, PingObj) of
-        {error, different_genesis_blocks} ->
-            aec_peers:block_peer(Source),
-            abort_sync(Source, 409, <<"Different genesis blocks">>);
-        ok ->
-            aec_peers:update_last_seen(Source),
-            TheirPeers = maps:get(<<"peers">>, PingObj, []),
-            aec_peers:add_and_ping_peers(TheirPeers),
-            Map = LocalPingObj#{<<"pong">> => <<"pong">>},
-            Share = maps:get(<<"share">>, PingObj),
-            Res = case mk_num(Share) of
-                      N when is_integer(N), N > 0 ->
-                          Peers = aec_peers:get_random(N, [Source|TheirPeers]),
-                          lager:debug("PeerUris = ~p~n", [Peers]),
-                          Map#{<<"peers">> => Peers};
-                      _ ->
-                          Map
-                  end,
-            {200, [], Res}
-=======
     case PingObj of
       #{<<"genesis_hash">> := EncRemoteGHash,
         <<"best_hash">> := EncRemoteTopHash,
@@ -308,7 +287,6 @@
         _ ->
           %% violation of protocol
           abort_ping(Source)
->>>>>>> 7e4f776c
     end.
 
 abort_ping(Source) ->
