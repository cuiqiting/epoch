--- conflicted
+++ resolved
@@ -50,18 +50,12 @@
 
 -type response(Type) :: {ok, Type} | {error, string()}.
 
-<<<<<<< HEAD
--spec ping(http_uri:uri()) -> response(map()).
-ping(Uri) ->
-    #{<<"share">> := Share} = PingObj0 = aec_sync:local_ping_object(),
-=======
 -spec ping(http_uri:uri(), map()) -> response(map()).
 ping(Uri, LocalPingObj) ->
     #{<<"share">> := Share, 
       <<"genesis_hash">> := GHash,
       <<"best_hash">> := TopHash
      } = LocalPingObj,
->>>>>>> 7e4f776c
     Peers = aec_peers:get_random(Share, [Uri]),
     lager:debug("ping(~p); Peers = ~p", [Uri, Peers]),
     PingObj = LocalPingObj#{<<"peers">> => Peers,
@@ -75,14 +69,6 @@
             aec_events:publish(chain_sync,
                                {sync_aborted, #{uri => Uri,
                                                 reason => Reason}}),
-<<<<<<< HEAD
-            {error, Reason};
-        {ok, Map} ->
-            lager:debug("ping response (~p): ~p", [Uri, pp(Map)]),
-            case aec_sync:compare_ping_objects(Uri, PingObj, Map) of
-                ok    -> {ok, Map};
-                {error, _} = Error -> Error
-=======
             {error, case Reason of
                       <<"Different genesis", _/binary>> ->
                           protocol_violation;
@@ -104,7 +90,6 @@
                 %% Something is wrong, block the peer later on
                 lager:debug("Erroneous ping response (~p): ~p", [Uri, Map]),
                 {error, protocol_violation}
->>>>>>> 7e4f776c
             end;
         {error, _Reason} = Error ->
             Error
@@ -202,17 +187,6 @@
             Error
     end.
 
-<<<<<<< HEAD
-process_request(Uri, Method, Endpoint, Params) ->
-    BaseUri = iolist_to_binary([Uri, <<"v1/">>]),
-    aeu_http_client:request(BaseUri, Method, Endpoint, Params).
-
--spec pp_uri({http_uri:schema(), http_uri:host(), http_uri:port()}) -> string().  %% TODO: | unicode:unicode_binary().
-pp_uri({Schema, Host, Port}) when is_binary(Host) ->
-    pp_uri({Schema, binary_to_list(Host), Port});
-pp_uri({Schema, Host, Port}) ->
-    atom_to_list(Schema) ++ "://" ++ Host ++ ":" ++ integer_to_list(Port) ++ "/".
-=======
 process_request(Uri, OperationId, Params) ->
     aeu_http_client:request(Uri, OperationId, Params).
 
@@ -224,4 +198,3 @@
     Pre = unicode:characters_to_binary(atom_to_list(Scheme) ++ "://", utf8),
     Post = unicode:characters_to_binary(":" ++ integer_to_list(Port), utf8),
     << Pre/binary, Host/binary, Post/binary >>.
->>>>>>> 7e4f776c
