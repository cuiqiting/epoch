%%%=============================================================================
%%% @copyright (C) 2017, Aeternity Anstalt
%%% @doc
%%%   Unit tests for the aec_peers module
%%% @end
%%%=============================================================================
-module(aec_peers_tests).

-ifdef(TEST).

-include_lib("eunit/include/eunit.hrl").

all_test_() ->
    {setup,
     fun setup/0,
     fun teardown/1,
     [{"Add a peer by Uri",
       fun() ->
               ?assertEqual(ok, aec_peers:add("http://someone.somewhere:1337/baseuri", true))
       end},
      {"Get a random peer (from list of 1)",
       fun() ->
               [Uri] = aec_peers:get_random(1),
<<<<<<< HEAD
               ?assertEqual(<<"http://someone.somewhere:1337/">>, Uri)
=======
               ?assertEqual(<<"http://someone.somewhere:1337">>, Uri)
>>>>>>> 7e4f776c
       end},
      {"Add a peer by object",
       fun() ->
               ?assertEqual(ok, aec_peers:add("http://someonelse.somewhereelse:1337/baseuri/", true))
       end},
      {"All and randomly getting peers",
       fun() ->
               ?assertEqual(2, length(aec_peers:all())),
               [Uri] = aec_peers:get_random(1),
               ?assert(lists:member(Uri, 
<<<<<<< HEAD
                                    [<<"http://someone.somewhere:1337/">>,
                                     <<"http://someonelse.somewhereelse:1337/">>])),
               ?assertEqual([<<"http://someonelse.somewhereelse:1337/">>],
=======
                                    [<<"http://someone.somewhere:1337">>,
                                     <<"http://someonelse.somewhereelse:1337">>])),
               ?assertEqual([<<"http://someonelse.somewhereelse:1337">>],
>>>>>>> 7e4f776c
                            aec_peers:get_random(2, [<<"http://someone.somewhere:1337/">>]))
       end},
      {"Remove a peer",
       fun() ->
               ?assertEqual(ok, aec_peers:remove("http://someone.somewhere:1337/v1")),
               ?assertEqual(1, length(aec_peers:all()))
       end},
      {"Remove all",
       fun do_remove_all/0},
      {"Random peer from nothing",
       fun() ->
               ?assertEqual([], aec_peers:get_random(2))
       end},
      {"Add peer",
       fun() ->
               ok = aec_peers:add("http://localhost:800", false),
<<<<<<< HEAD
               [<<"http://localhost:800/">>] = aec_peers:all()
=======
               [<<"http://localhost:800">>] = aec_peers:all()
>>>>>>> 7e4f776c
       end},
      {"Get random N",
       fun() ->
               do_remove_all(),
               Base = "http://localhost:",
               [ok = aec_peers:add(Base ++ integer_to_list(N), false)
                || N <- lists:seq(900,910)],
               L1 = aec_peers:get_random(5),
               5 = length(L1)
       end}

     ]
    }.

do_remove_all() ->
    [aec_peers:remove(P) || P <- aec_peers:all()],
    [] = aec_peers:all(),
    ok.


setup() ->
    application:ensure_started(crypto),
    application:ensure_started(gproc),
    aec_test_utils:fake_start_aehttp(), %% tricking aec_peers
    aec_peers:start_link(),
    ok.

teardown(_) ->
    gen_server:stop(aec_peers),
    application:stop(gproc),
    crypto:stop().

-endif.<|MERGE_RESOLUTION|>--- conflicted
+++ resolved
@@ -21,11 +21,7 @@
       {"Get a random peer (from list of 1)",
        fun() ->
                [Uri] = aec_peers:get_random(1),
-<<<<<<< HEAD
-               ?assertEqual(<<"http://someone.somewhere:1337/">>, Uri)
-=======
                ?assertEqual(<<"http://someone.somewhere:1337">>, Uri)
->>>>>>> 7e4f776c
        end},
       {"Add a peer by object",
        fun() ->
@@ -36,15 +32,9 @@
                ?assertEqual(2, length(aec_peers:all())),
                [Uri] = aec_peers:get_random(1),
                ?assert(lists:member(Uri, 
-<<<<<<< HEAD
-                                    [<<"http://someone.somewhere:1337/">>,
-                                     <<"http://someonelse.somewhereelse:1337/">>])),
-               ?assertEqual([<<"http://someonelse.somewhereelse:1337/">>],
-=======
                                     [<<"http://someone.somewhere:1337">>,
                                      <<"http://someonelse.somewhereelse:1337">>])),
                ?assertEqual([<<"http://someonelse.somewhereelse:1337">>],
->>>>>>> 7e4f776c
                             aec_peers:get_random(2, [<<"http://someone.somewhere:1337/">>]))
        end},
       {"Remove a peer",
@@ -61,11 +51,7 @@
       {"Add peer",
        fun() ->
                ok = aec_peers:add("http://localhost:800", false),
-<<<<<<< HEAD
-               [<<"http://localhost:800/">>] = aec_peers:all()
-=======
                [<<"http://localhost:800">>] = aec_peers:all()
->>>>>>> 7e4f776c
        end},
       {"Get random N",
        fun() ->
